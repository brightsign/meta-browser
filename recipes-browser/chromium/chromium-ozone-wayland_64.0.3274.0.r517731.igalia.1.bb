require chromium-ozone-wayland-tarball.inc
require chromium-gn.inc

SRC_URI += " \
 file://0001-Use-v8-qemu-wrapper.sh-on-v8-context-snapshot-creati.patch \
 file://0001-Rotate-gcc-toolchain-s-build-flags.patch \
 file://0001-GCC-fix-lambda-expression-cannot-reach-this-scope.patch \
 file://0001-Fix-memcpy-was-not-declared-in-this-scope.patch \
"

REQUIRED_DISTRO_FEATURES = "wayland"

DEPENDS += "\
        libxkbcommon \
        virtual/egl \
        wayland \
"

GN_ARGS += "\
        enable_mus=true \
        use_ozone=true \
        ozone_auto_platforms=false \
        ozone_platform_headless=true \
        ozone_platform_wayland=true \
        ozone_platform_x11=false \
        use_xkbcommon=true \
<<<<<<< HEAD
"
=======
        use_jumbo_build=true \
"

# The chromium binary must always be started with those arguments.
CHROMIUM_EXTRA_ARGS_append = " --mus --ozone-platform=wayland"
>>>>>>> 74677413
<|MERGE_RESOLUTION|>--- conflicted
+++ resolved
@@ -24,12 +24,7 @@
         ozone_platform_wayland=true \
         ozone_platform_x11=false \
         use_xkbcommon=true \
-<<<<<<< HEAD
-"
-=======
-        use_jumbo_build=true \
 "
 
 # The chromium binary must always be started with those arguments.
-CHROMIUM_EXTRA_ARGS_append = " --mus --ozone-platform=wayland"
->>>>>>> 74677413
+CHROMIUM_EXTRA_ARGS_append = " --mus --ozone-platform=wayland"